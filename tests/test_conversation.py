--- conflicted
+++ resolved
@@ -215,7 +215,6 @@
         await agent.async_handle(conversation.ConversationInput(text="Hello"))
 
 
-<<<<<<< HEAD
 @pytest.mark.asyncio
 async def test_send_conversation_turn_service_returns_agent_reply(
     monkeypatch: pytest.MonkeyPatch,
@@ -290,7 +289,6 @@
             blocking=True,
             return_response=True,
         )
-=======
 def test_conversation_agent_metadata_and_text_coercion() -> None:
     """Metadata properties and text coercion helpers are exercised."""
 
@@ -331,5 +329,4 @@
         )
     )
 
-    assert result.conversation_id == "local-id"
->>>>>>> df6b4cc9
+    assert result.conversation_id == "local-id"